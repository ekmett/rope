--- conflicted
+++ resolved
@@ -1,5 +1,5 @@
 name:           rope
-version:        0.6.3
+version:        0.6.4
 license:        BSD3
 license-file:   LICENSE
 author:         Edward A. Kmett
@@ -19,11 +19,7 @@
 library
   build-depends:
     base >= 4 && < 6,
-<<<<<<< HEAD
-    bytestring >= 0.9.1.4 && < 0.10.5.0,
-=======
     bytestring >= 0.9.1.4 && < 0.11,
->>>>>>> 841e745f
     fingertree >= 0.0.1 && < 0.1,
     utf8-string >= 0.3.6 && < 0.4,
     mtl >= 2.0.1 && < 2.2
